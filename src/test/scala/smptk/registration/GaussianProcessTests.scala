package smptk
package registration

import org.scalatest.FunSpec
import org.scalatest.matchers.ShouldMatchers
import image.Geometry.{ CoordVector1D, CoordVector2D, CoordVector3D }
import image.CoordVector
import image.DiscreteImageDomain1D
import image.Geometry.implicits._
import breeze.linalg.DenseVector
import smptk.image.DiscreteImageDomain2D
import smptk.io.MeshIO
import smptk.image.Utils
import smptk.mesh.TriangleMesh
import smptk.mesh.TriangleMeshDomain
import smptk.numerics.UniformSampler1D
import breeze.plot.Figure
import smptk.common.BoxedRegion1D
import smptk.image.DiscreteImageDomain3D

class GaussianProcessTests extends FunSpec with ShouldMatchers {
  describe("A Gaussian process regression") {
    it("keeps the landmark points fixed for a 1D case") {
      val domain = DiscreteImageDomain1D(-5., 0.1, 100)
      val config = LowRankGaussianProcessConfiguration[CoordVector1D](domain, _ => DenseVector(0.), GaussianKernel1D(5), 100, 500)
      val gp = GaussianProcess.createLowRankGaussianProcess1D(config)

      val trainingData = IndexedSeq((-3., 1.), (-1., 3.), (0., -1.), (1., -1.), (3., 0.)).map(t => (CoordVector1D(t._1), DenseVector(t._2)))
      val posteriorGP = GaussianProcess.regression(gp, trainingData, 1e-8)

      for ((x, y) <- trainingData) {
        (posteriorGP.mean(x)(0) should be(y(0) plusOrMinus 1e-1))
      }
    }
  }

  it("keeps the landmark points fixed for a 2D case") {
    val domain = DiscreteImageDomain2D(CoordVector2D(-5., -5.), CoordVector2D(0.1, 0.1), CoordVector2D(100, 100))
    val config = LowRankGaussianProcessConfiguration[CoordVector2D](domain, _ => DenseVector(0., 0.), UncorrelatedKernelND(GaussianKernel2D(5), 2), 100, 200)
    val gp = GaussianProcess.createLowRankGaussianProcess2D(config)

    val trainingData = IndexedSeq(((-3., -3.), (1., 1.)), ((-1., 3.), (0., -1.))).map(t => (CoordVector2D(t._1(0), t._1(1)), DenseVector(t._2(0), t._2(1))))
    val posteriorGP = GaussianProcess.regression(gp, trainingData, 1e-8)

    for ((x, y) <- trainingData) {
      (posteriorGP.mean(x)(0) should be(y(0) plusOrMinus 0.0001))
      (posteriorGP.mean(x)(1) should be(y(1) plusOrMinus 0.0001))
    }
  }

<<<<<<< HEAD
  it(" can sample for 1D to delete") {
=======
  it("keeps the landmark points fixed for a 3D case") {
    val domain = DiscreteImageDomain3D(CoordVector3D(-5., -5., -5), CoordVector3D(0.1, 0.1, 0.1), CoordVector3D(100, 100, 100))
    val config = LowRankGaussianProcessConfiguration[CoordVector3D](domain, _ => DenseVector(0., 0., 0.), UncorrelatedKernelND(GaussianKernel3D(5), 3), 100, 400)
    val gp = GaussianProcess.createLowRankGaussianProcess3D(config)
>>>>>>> bf5428ac

    val trainingData = IndexedSeq(((-3., -3., -1.), (1., 1., 2.)), ((-1., 3., 0.), (0., -1., 0.))).map(t => (CoordVector3D(t._1(0), t._1(1), t._1(2)), DenseVector(t._2(0), t._2(1), t._2(2))))
    val posteriorGP = GaussianProcess.regression(gp, trainingData, 1e-8)

    for ((x, y) <- trainingData) {
      (posteriorGP.mean(x)(0) should be(y(0) plusOrMinus 0.0001))
      (posteriorGP.mean(x)(1) should be(y(1) plusOrMinus 0.0001))
      (posteriorGP.mean(x)(2) should be(y(2) plusOrMinus 0.0001))
    }
<<<<<<< HEAD
    f.saveas("/tmp/plot.pdf")

  }
  it("makes faces") {
    import java.io.File
    //val testMeshURL = getClass().getResource("/facemesh.h5")

    val mesh = MeshIO.readHDF5(new File("/export/zambia/tmp/mesh.h5")).get
    val meshPoints = mesh.domain.points.toIndexedSeq
    val region = mesh.boundingBox

    val gpConfiguration = LowRankGaussianProcessConfiguration[CoordVector3D](
      region,
      (x: CoordVector3D[Double]) => DenseVector(0., 0., 0.),
      UncorrelatedKernelND(GaussianKernel3D(40), 3),
      100,
      500)

    val gp = LowRankGaussianProcess3D(gpConfiguration)

    val sample = gp.sample
    val newPoints = meshPoints.map(pt => CoordVector3D(pt(0) + 10. * sample(pt)(0), pt(1) + 8. * sample(pt)(1), pt(2) + 3 * sample(pt)(2)))
    val newMesh = TriangleMesh(TriangleMeshDomain(newPoints, mesh.domain.cells))

    val vtkpd = Utils.meshToVTKMesh(newMesh)
    Utils.showVTK(vtkpd)
=======
>>>>>>> bf5428ac
  }

}<|MERGE_RESOLUTION|>--- conflicted
+++ resolved
@@ -40,7 +40,7 @@
     val gp = GaussianProcess.createLowRankGaussianProcess2D(config)
 
     val trainingData = IndexedSeq(((-3., -3.), (1., 1.)), ((-1., 3.), (0., -1.))).map(t => (CoordVector2D(t._1(0), t._1(1)), DenseVector(t._2(0), t._2(1))))
-    val posteriorGP = GaussianProcess.regression(gp, trainingData, 1e-8)
+    val posteriorGP = GaussianProcess.regression(gp, trainingData, 1e-5)
 
     for ((x, y) <- trainingData) {
       (posteriorGP.mean(x)(0) should be(y(0) plusOrMinus 0.0001))
@@ -48,52 +48,23 @@
     }
   }
 
-<<<<<<< HEAD
-  it(" can sample for 1D to delete") {
-=======
+
   it("keeps the landmark points fixed for a 3D case") {
     val domain = DiscreteImageDomain3D(CoordVector3D(-5., -5., -5), CoordVector3D(0.1, 0.1, 0.1), CoordVector3D(100, 100, 100))
     val config = LowRankGaussianProcessConfiguration[CoordVector3D](domain, _ => DenseVector(0., 0., 0.), UncorrelatedKernelND(GaussianKernel3D(5), 3), 100, 400)
     val gp = GaussianProcess.createLowRankGaussianProcess3D(config)
->>>>>>> bf5428ac
+
 
     val trainingData = IndexedSeq(((-3., -3., -1.), (1., 1., 2.)), ((-1., 3., 0.), (0., -1., 0.))).map(t => (CoordVector3D(t._1(0), t._1(1), t._1(2)), DenseVector(t._2(0), t._2(1), t._2(2))))
-    val posteriorGP = GaussianProcess.regression(gp, trainingData, 1e-8)
+    val posteriorGP = GaussianProcess.regression(gp, trainingData, 1e-5)
 
     for ((x, y) <- trainingData) {
       (posteriorGP.mean(x)(0) should be(y(0) plusOrMinus 0.0001))
       (posteriorGP.mean(x)(1) should be(y(1) plusOrMinus 0.0001))
       (posteriorGP.mean(x)(2) should be(y(2) plusOrMinus 0.0001))
     }
-<<<<<<< HEAD
-    f.saveas("/tmp/plot.pdf")
 
-  }
-  it("makes faces") {
-    import java.io.File
-    //val testMeshURL = getClass().getResource("/facemesh.h5")
 
-    val mesh = MeshIO.readHDF5(new File("/export/zambia/tmp/mesh.h5")).get
-    val meshPoints = mesh.domain.points.toIndexedSeq
-    val region = mesh.boundingBox
-
-    val gpConfiguration = LowRankGaussianProcessConfiguration[CoordVector3D](
-      region,
-      (x: CoordVector3D[Double]) => DenseVector(0., 0., 0.),
-      UncorrelatedKernelND(GaussianKernel3D(40), 3),
-      100,
-      500)
-
-    val gp = LowRankGaussianProcess3D(gpConfiguration)
-
-    val sample = gp.sample
-    val newPoints = meshPoints.map(pt => CoordVector3D(pt(0) + 10. * sample(pt)(0), pt(1) + 8. * sample(pt)(1), pt(2) + 3 * sample(pt)(2)))
-    val newMesh = TriangleMesh(TriangleMeshDomain(newPoints, mesh.domain.cells))
-
-    val vtkpd = Utils.meshToVTKMesh(newMesh)
-    Utils.showVTK(vtkpd)
-=======
->>>>>>> bf5428ac
   }
 
 }