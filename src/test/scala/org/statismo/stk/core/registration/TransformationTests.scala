--- conflicted
+++ resolved
@@ -7,13 +7,12 @@
 import org.statismo.stk.core.image._
 import org.statismo.stk.core.io.ImageIO
 import breeze.linalg.DenseVector
-
 import org.statismo.stk.core.geometry._
 import org.statismo.stk.core.geometry.Point.implicits._
 import org.statismo.stk.core.geometry.Vector.implicits._
 import org.statismo.stk.core.geometry.Index.implicits._
-
 import org.statismo.stk.core.io.MeshIO
+import org.omg.CORBA.TRANSACTION_MODE
 
 class TransformationTests extends FunSpec with ShouldMatchers {
 
@@ -144,7 +143,6 @@
       val inverseTransform = TranslationSpace[_3D].transformForParameters(parameterVector).inverse
       val translatedForthBackImg = continuousImage.compose(translation).compose(inverseTransform)
 
-
       for (p <- discreteImage.domain.points.filter(translatedForthBackImg.isDefinedAt)) assert(translatedForthBackImg(p) === continuousImage(p))
     }
 
@@ -158,7 +156,6 @@
       val rotation = RotationSpace[_3D](center).transformForParameters(parameterVector)
 
       val rotatedImage = continuousImage.compose(rotation)
-
 
       for (p <- discreteImage.domain.points.filter(rotatedImage.isDefinedAt)) rotatedImage(p) should equal(continuousImage(p))
     }
@@ -181,53 +178,36 @@
       }
     }
 
-
     it("a rigid transformation yields the same result as the composition of rotation and translation") {
 
       val parameterVector = DenseVector[Float](1.5, 1.0, 3.5, Math.PI, -Math.PI / 2.0, -Math.PI)
-
-<<<<<<< HEAD
+      val translationParams = DenseVector(1.5f, 1.0f, 3.5f)
+      val rotation = RotationSpace[_3D](Point(0f, 0f, 0f)).transformForParameters(DenseVector(Math.PI, -Math.PI / 2.0, -Math.PI))
+      val translation = TranslationSpace[_3D].transformForParameters(translationParams)
+
+      val composed = translation compose rotation
       val rigid = RigidTransformationSpace[_3D]().transformForParameters(parameterVector)
 
       val transformedRigid = mesh.warp(rigid)
       val transformedComposed = mesh.warp(rigid)
-=======
-      val rotation = RotationSpace3D(Point3D(0f, 0f, 0f))(DenseVector(Math.PI, -Math.PI / 2.0, -Math.PI))
-      val translation = TranslationSpace3D()(translationParams)
-
-      val composed = translation compose rotation
-      val rigid = RigidTransformationSpace3D().transformForParameters(parameterVector)
-
-      val transformedRigid = mesh.warp(rigid)
-      val transformedComposed = mesh.warp(rigid)
 
       val diffNormMax = transformedRigid.points.zip(transformedComposed.points).map { case (p1, p2) => (p1 - p2).norm }.max
       assert(diffNormMax < 0.00001)
 
     }
->>>>>>> 4e0367da
-
-      val diffNormMax = transformedRigid.points.zip(transformedComposed.points).map {
-        case (p1, p2) => (p1 - p2).norm
-      }.max
-      diffNormMax should be < 0.00001
-    }
-  }
-
-<<<<<<< HEAD
-  describe("A Transformation space") {
-=======
+  }
+
   describe("An anisotropic similarity transform") {
 
     val translationParams = DenseVector(1f, 2f, 3f)
     val rotationParams = DenseVector(0f, Math.PI.toFloat / 2f, Math.PI.toFloat / 4f)
     val anisotropScalingParams = DenseVector(2f, 3f, 1f)
 
-    val translation = TranslationSpace3D().transformForParameters(translationParams)
-    val rotation = RotationSpace3D(Point3D(0, 0, 0)).transformForParameters(rotationParams)
-    val anisotropicScaling = AnisotropicScalingSpace3D().transformForParameters(anisotropScalingParams)
-
-    val p = Point3D(1, 1, 1)
+    val translation = TranslationSpace[_3D].transformForParameters(translationParams)
+    val rotation = RotationSpace[_3D](Point(0, 0, 0)).transformForParameters(rotationParams)
+    val anisotropicScaling = AnisotropicScalingSpace[_3D].transformForParameters(anisotropScalingParams)
+
+    val p = Point(1, 1, 1)
     it("Anisotropic scaling is correctly invertible") {
       val inverseScaling = anisotropicScaling.inverse
       assert((inverseScaling(anisotropicScaling(p)) - p).norm < 0.1f)
@@ -235,9 +215,9 @@
 
     val composedTrans = translation compose rotation compose anisotropicScaling
     val combinedParams = DenseVector(translationParams.data ++ rotationParams.data ++ anisotropScalingParams.data)
-    val anisotropicSimTrans = AnisotropicSimilarityTransformationSpace3D().transformForParameters(combinedParams)
-
-    val rigidTransformation = RigidTransformationSpace3D().transformForParameters(DenseVector(translationParams.data ++ rotationParams.data))
+    val anisotropicSimTrans = AnisotropicSimilarityTransformationSpace[_3D](Point(0,0,0)).transformForParameters(combinedParams)
+
+    val rigidTransformation = RigidTransformationSpace[_3D]().transformForParameters(DenseVector(translationParams.data ++ rotationParams.data))
 
     it("yields the right result as a composition of unit transform") {
       assert((anisotropicSimTrans(p) - composedTrans(p)).norm < 0.1f)
@@ -247,19 +227,17 @@
       val composedTrans2 = rigidTransformation compose anisotropicScaling
       assert((anisotropicSimTrans(p) - composedTrans2(p)).norm < 0.1f)
     }
-    
+
     it("a rigid transformation is correctly invertible") {
       val inverseRigid = rigidTransformation.inverse
       assert((inverseRigid(rigidTransformation(p)) - p).norm < 0.1f)
     }
-    
 
     it("Anisotropic similarity is correctly invertible") {
       val inverseTrans = anisotropicSimTrans.inverse
       val shouldBeP = inverseTrans(anisotropicSimTrans(p))
-        assert((shouldBeP - p).norm < 0.1f)
-    }
-
->>>>>>> 4e0367da
+      assert((shouldBeP - p).norm < 0.1f)
+    }
+
   }
 }