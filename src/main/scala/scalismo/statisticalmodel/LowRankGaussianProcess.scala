--- conflicted
+++ resolved
@@ -421,11 +421,7 @@
                                                       td: IndexedSeq[MultivariateNormalDistribution]): Double = {
     val dim = y.length / td.length
     val Ut = U.t
-<<<<<<< HEAD
-    val Si = S.map(d => if (d > 1e-10) 1.0 / d else 0.0)
-=======
     val Si = S.map(s => 1.0 / (s + 1e-7))
->>>>>>> 899f0ac6
     val Ai = {
       val bi = new CSCMatrix.Builder[Double](y.length, y.length)
       for ((mvn, i) <- td.zipWithIndex) {
@@ -441,11 +437,7 @@
     val term1b = -y.t * (Ai * U * breeze.linalg.pinv(lrUpdate) * Ut * Ai) * y
 
     //logdet of Ky using the matrix determinant lemma
-<<<<<<< HEAD
-    val term2a = breeze.linalg.logdet(lrUpdate)._2 + breeze.linalg.sum(S.map(math.log))
-=======
     val term2a = breeze.linalg.logdet(lrUpdate)._2 + breeze.linalg.sum(S.map(s => math.log(s + 1e-7)))
->>>>>>> 899f0ac6
     val term2b = td.map(mvn => breeze.linalg.logdet(mvn.cov)._2).sum
     //n log 2pi
     val term3 = y.length * math.log(math.Pi * 2)
