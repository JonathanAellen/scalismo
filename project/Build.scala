import sbt._
import Keys._
import com.typesafe.sbteclipse.plugin.EclipsePlugin._
import com.typesafe.sbt.SbtSite.site
import com.typesafe.sbt.SbtGhPages._
import com.typesafe.sbt.SbtGit.git

import com.banno.license.Plugin.LicenseKeys._
import com.banno.license.Licenses._

object BuildSettings {
  val buildOrganization = "ch.unibas.cs.gravis"
<<<<<<< HEAD
  val buildVersion = "0.8.0"
  val buildScalaVersion = "2.10.4"
=======
  val buildVersion = "0.9.0"
  val buildScalaVersion = "2.10.5"
>>>>>>> 0b1d4e64
  val publishURL = Resolver.file("file", new File("/export/contrib/statismo/repo/public"))

  val buildSettings = Defaults.defaultSettings ++ Seq(
    organization := buildOrganization,
    version := buildVersion,
    scalaVersion := buildScalaVersion,
    crossScalaVersions := Seq("2.10.5", "2.11.7"),
    javacOptions ++= Seq("-source", "1.6", "-target", "1.6"),
    scalacOptions ++= Seq("-encoding", "UTF-8", "-Xlint", "-deprecation", "-unchecked", "-feature", "-target:jvm-1.6"),
    shellPrompt := ShellPrompt.buildShellPrompt)

  // nativelibs implementation to use (e.g., "linux64"). If not explicitly set, use "all"
  // which contains all supported platforms.
  val scalismoPlatform = {
    val env = System.getenv("SCALISMO_PLATFORM")
    if (env != null) env else "all"
  }
}

// Shell prompt which shows the current project,
// git branch and build version
object ShellPrompt {
  val buildShellPrompt = {
    (state: State) =>
      {
        val currProject = Project.extract(state).currentProject.id
        "%s:%s:%s> ".format(
          currProject, currBranch, BuildSettings.buildVersion)
      }
  }
  def currBranch = (
    ("git status -sb" lines_! devnull headOption)
    getOrElse "-" stripPrefix "## ")

  object devnull extends ProcessLogger {
    def info(s: => String) {}
    def error(s: => String) {}
    def buffer[T](f: => T): T = f
  }
}

object Resolvers {
  private val sonatypeSnapshots = "Sonatype SNAPSHOTs" at "https://oss.sonatype.org/content/repositories/snapshots/"
  private val sonatypeRelease = "Sonatype Releases" at "https://oss.sonatype.org/content/repositories/releases/"
  private val scalismoPublic = "scalismo" at "http://shapemodelling.cs.unibas.ch/repository/public"

  val stkResolvers = Seq(scalismoPublic, sonatypeSnapshots, sonatypeRelease)
}

object Dependencies {
  import BuildSettings.scalismoPlatform
  val scalatest = "org.scalatest" %% "scalatest" % "2.2+" % "test"
  val breezeMath = "org.scalanlp" %% "breeze" % "0.11.2"
  val breezeNative = "org.scalanlp" %% "breeze-natives" % "0.11.2"
  val sprayJson = "io.spray" %% "spray-json" % "1.2.6"
  val scalismoNativeStub = "ch.unibas.cs.gravis" % "scalismo-native-stub" % "3.0.+"
  val scalismoNativeImpl = "ch.unibas.cs.gravis" % s"scalismo-native-$scalismoPlatform" % "3.0.+" % "test"
  val spire = "org.spire-math" %% "spire" % "0.9.0"
  val slf4jNop = "org.slf4j" % "slf4j-nop" % "1.6.0" // this silences slf4j complaints in registration classes
}

object STKBuild extends Build {

  import Resolvers._
  import Dependencies._
  import BuildSettings._

  lazy val lic = com.banno.license.Plugin.licenseSettings ++ Seq(license := apache2("Copyright 2015 University of Basel, Graphics and Vision Research Group"), removeExistingHeaderBlock := false)
  
  lazy val scalismo = Project(
    "scalismo",
    file("."),
    settings = buildSettings ++ Seq(
      libraryDependencies ++= commonDeps,
      resolvers ++= stkResolvers,
      parallelExecution in Test := false,
      publishTo := Some(publishURL),
      EclipseKeys.withSource := true)
      ++ site.settings 
      ++ site.includeScaladoc()
      ++ ghpages.settings ++
      Seq(
        git.remoteRepo := "git@github.com:unibas-gravis/scalismo.git"
      )
)
  // Sub-project specific dependencies
  val commonDeps = Seq(
    scalatest,
    breezeMath,
    breezeNative,
    scalismoNativeStub,
    scalismoNativeImpl,
    sprayJson,
    spire,
    slf4jNop
  )
}<|MERGE_RESOLUTION|>--- conflicted
+++ resolved
@@ -10,13 +10,8 @@
 
 object BuildSettings {
   val buildOrganization = "ch.unibas.cs.gravis"
-<<<<<<< HEAD
-  val buildVersion = "0.8.0"
-  val buildScalaVersion = "2.10.4"
-=======
   val buildVersion = "0.9.0"
   val buildScalaVersion = "2.10.5"
->>>>>>> 0b1d4e64
   val publishURL = Resolver.file("file", new File("/export/contrib/statismo/repo/public"))
 
   val buildSettings = Defaults.defaultSettings ++ Seq(
